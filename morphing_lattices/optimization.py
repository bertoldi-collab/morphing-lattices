--- conflicted
+++ resolved
@@ -200,10 +200,6 @@
             self.forward_problem.timepoints) - self.target1_temperature))
         self.target2_temperature_timepoint = jnp.argmin(jnp.abs(self.forward_problem.temperature_fn(
             self.forward_problem.timepoints) - self.target2_temperature))
-<<<<<<< HEAD
-        
-        def distance_from_target_shape(phase: jnp.ndarray):
-=======
 
         def distances_from_target_shapes(phase: jnp.ndarray):
             # Solve forward
@@ -234,7 +230,6 @@
             return jnp.array([shape1_diff, shape2_diff])
 
         def distance_from_target_shapes(phase: jnp.ndarray):
->>>>>>> 3f142805
 
             # Solve forward
             solution, control_params = self.forward_problem.solve(phase)
